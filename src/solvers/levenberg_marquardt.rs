--- conflicted
+++ resolved
@@ -76,13 +76,10 @@
 
 #[cfg(test)]
 mod tests {
-<<<<<<< HEAD
     use std::error::Error;
-=======
     use std::ops::DerefMut;
 
     use nalgebra::Vector2;
->>>>>>> 4f40ca4c
 
     use crate::{
         examples::test_rectangle_rotated::RotatedRectangleDemo,
